# Copyright (C) 2013 Jaedyn K. Draper
#
# Permission is hereby granted, free of charge, to any person obtaining
# a copy of this software and associated documentation files (the "Software"),
# to deal in the Software without restriction, including without limitation
# the rights to use, copy, modify, merge, publish, distribute, sublicense,
# and/or sell copies of the Software, and to permit persons to whom the
# Software is furnished to do so, subject to the following conditions:
#
# The above copyright notice and this permission notice shall be included in
# all copies or substantial portions of the Software.
#
# THE SOFTWARE IS PROVIDED "AS IS", WITHOUT WARRANTY OF ANY KIND, EXPRESS OR
# IMPLIED, INCLUDING BUT NOT LIMITED TO THE WARRANTIES OF MERCHANTABILITY,
# FITNESS FOR A PARTICULAR PURPOSE AND NONINFRINGEMENT. IN NO EVENT SHALL
# THE AUTHORS OR COPYRIGHT HOLDERS BE LIABLE FOR ANY CLAIM, DAMAGES OR OTHER
# LIABILITY, WHETHER IN AN ACTION OF CONTRACT, TORT OR OTHERWISE, ARISING FROM,
# OUT OF OR IN CONNECTION WITH THE SOFTWARE OR THE USE OR OTHER DEALINGS IN THE
# SOFTWARE.

"""
.. package:: cpp_compilers
	:synopsis: Built-in C++ compiler tools

.. moduleauthor:: Jaedyn K. Draper
"""

from __future__ import unicode_literals, division, print_function

import os
import re
from ...toolchain import CompileChecker

_includeRegex = re.compile(R'^\s*#\s*include\s+["<](\S+)[">]', re.M)

class CppCompileChecker(CompileChecker):
	"""
	CompileChecker for C++ files that knows how to get C++ file dependency lists.
	"""
	def __init__(self, compiler):
		CompileChecker.__init__(self)
		self._compiler = compiler

	def GetDependencies(self, buildProject, inputFile):
		"""
		Get a list of dependencies for a file.

		:param buildProject: Project encapsulating the files being built
		:type buildProject: csbuild._build.project.Project
		:param inputFile: The file to check
		:type inputFile: input_file.InputFile
		:return: Set of files to depend on
		:rtype: set[str]
		"""
		with open(inputFile.filename, "rb") as f:
			contents = f.read()
			contents = contents.decode("utf-8", "replace")

		ret = set()

		includeDirs = [os.path.dirname(inputFile.filename)] + list(buildProject.toolchain.Tool(self._compiler).GetIncludeDirectories())
		for header in _includeRegex.findall(contents):
			for includeDir in includeDirs:
				maybeHeaderLoc = os.path.join(includeDir, header)
<<<<<<< HEAD
				if os.access(maybeHeaderLoc, os.F_OK):
					ret.add(maybeHeaderLoc)
=======
				if os.access(maybeHeaderLoc, os.F_OK) and not os.path.isdir(maybeHeaderLoc):
					ret.append(maybeHeaderLoc)
>>>>>>> 1e0470f8
		return ret<|MERGE_RESOLUTION|>--- conflicted
+++ resolved
@@ -62,11 +62,6 @@
 		for header in _includeRegex.findall(contents):
 			for includeDir in includeDirs:
 				maybeHeaderLoc = os.path.join(includeDir, header)
-<<<<<<< HEAD
-				if os.access(maybeHeaderLoc, os.F_OK):
+				if os.access(maybeHeaderLoc, os.F_OK) and not os.path.isdir(maybeHeaderLoc):
 					ret.add(maybeHeaderLoc)
-=======
-				if os.access(maybeHeaderLoc, os.F_OK) and not os.path.isdir(maybeHeaderLoc):
-					ret.append(maybeHeaderLoc)
->>>>>>> 1e0470f8
 		return ret