# Copyright (C) 2013 Jaedyn K. Draper
#
# Permission is hereby granted, free of charge, to any person obtaining
# a copy of this software and associated documentation files (the "Software"),
# to deal in the Software without restriction, including without limitation
# the rights to use, copy, modify, merge, publish, distribute, sublicense,
# and/or sell copies of the Software, and to permit persons to whom the
# Software is furnished to do so, subject to the following conditions:
#
# The above copyright notice and this permission notice shall be included in
# all copies or substantial portions of the Software.
#
# THE SOFTWARE IS PROVIDED "AS IS", WITHOUT WARRANTY OF ANY KIND, EXPRESS OR
# IMPLIED, INCLUDING BUT NOT LIMITED TO THE WARRANTIES OF MERCHANTABILITY,
# FITNESS FOR A PARTICULAR PURPOSE AND NONINFRINGEMENT. IN NO EVENT SHALL
# THE AUTHORS OR COPYRIGHT HOLDERS BE LIABLE FOR ANY CLAIM, DAMAGES OR OTHER
# LIABILITY, WHETHER IN AN ACTION OF CONTRACT, TORT OR OTHERWISE, ARISING FROM,
# OUT OF OR IN CONNECTION WITH THE SOFTWARE OR THE USE OR OTHER DEALINGS IN THE
# SOFTWARE.

"""
.. module:: pylint_test
	:synopsis: Run pylint as part of the unit test framework
"""

from __future__ import unicode_literals, division, print_function

import multiprocessing
import os
import subprocess
import sys
import traceback
import threading
import re
<<<<<<< HEAD
import pylint
=======
import unittest
>>>>>>> 4207fb3b

from . import testcase
from .. import log
from .._utils import thread_pool, PlatformString, queue, PlatformUnicode

class TestPylint(testcase.TestCase):
	"""Test to run pylint"""
	# pylint: disable=invalid-name
	@unittest.skipIf(sys.version_info.major < 3, "Pylint is no longer supported on Python 2")
	def testPyLint(self):
		"""Run pylint on the code and ensure it passes all pylint checks"""

		callbackQueue = queue.Queue()
		log.SetCallbackQueue(callbackQueue)
		pool = thread_pool.ThreadPool(multiprocessing.cpu_count(), callbackQueue, stopOnException=False)

		env = dict(os.environ)
		env[PlatformString('PYTHONPATH')] = os.pathsep.join(sys.path)

		fd = subprocess.Popen([sys.executable, "csbuild/_testing/run_pylint.py", "--version"], stdout=subprocess.PIPE, stderr=subprocess.PIPE, env=env)
		out, err = fd.communicate()
		if err:
			log.Error(err)
		if out:
			log.Info(out)

		failedLints = set()
		lock = threading.Lock()

		ansiEscape = re.compile(r'\x1b[^m]*m')
		def _parseAndRejigger(module, data):
			out = []
			data = PlatformUnicode(data)
			data = ansiEscape.sub('', data)
			for line in data.splitlines():
				match = re.match(R".:\s*(\d+),\s*\d+: (.+)", line)
				if not match:
					match = re.match(R".+:(\d+):\d+: (.+)", line)
				if match:
					out.append('  File "{}", line {}, in pylint\n    {}'.format(os.path.abspath(module), match.group(1), match.group(2)))
				else:
					# Recent versions of pylint annoyingly print these lines about the config file to stderr and while
					# there is an option internally to silence these messages, there is no switch available externally
					# for configuring it.  This means we need to check for those messages manually and discard them.
					if not line.startswith("Using config file ") and line != "No config file found, using default configuration":
						out.append(line)
			return "\n".join(out) + "\n" if out else ""

		def _runPylint(module):
			log.Info("Linting module {}", module)
			moduleFullPath = os.path.abspath(module)
			fd = subprocess.Popen([sys.executable, "csbuild/_testing/run_pylint.py", module], stdout=subprocess.PIPE, stderr=subprocess.PIPE, env=env)
			out, err = fd.communicate()
			if err:
				err = _parseAndRejigger(moduleFullPath, err)
				if err:
					log.Error("LINTING {}:\n\n{}", module, PlatformString(err))
			if out:
				out = _parseAndRejigger(moduleFullPath, out)
				if out:
					log.Error("LINTING {}:\n\n{}", module, PlatformString(out))
			if fd.returncode != 0:
				#pylint: disable=not-context-manager
				with lock:
					failedLints.add(module)
			self.assertEqual(0, fd.returncode)

		class _sharedLocals(object):
			count = 0
			done = 0

		def _checkDone():
			_sharedLocals.done += 1
			log.Info("-- Completed {} out of {} lintings", _sharedLocals.done, _sharedLocals.count)
			if _sharedLocals.count == _sharedLocals.done:
				pool.Stop()

		resultMTime = 0
		if os.access("failedLints.txt", os.F_OK):
			resultMTime = os.path.getmtime("failedLints.txt")

		failedLints = set()

		if os.access("failedLints.txt", os.F_OK):
			with open("failedLints.txt", "r") as f:
				failedLints = set(f.readlines())


		importRegex = re.compile(R"import (.*)")
		fromImportRegex = re.compile(R"from (.*) import (.*)")
		dotsRegex = re.compile(R"(\.+)(.*)")
		relintMemo = {}

		def _getModuleOrPackageInit(pkg):
			if os.access(pkg + ".py", os.F_OK):
				return pkg + ".py"

			if not os.access(pkg, os.F_OK):
				return None

			if os.path.isdir(pkg):
				pkg = os.path.join(pkg, "__init__.py")
				if not os.access(pkg, os.F_OK):
					return None
			return pkg

		# Ignore python virtual environments.
		fileDiscardRegex = re.compile(r"venv[\d\s\w]*[\\/]", 0)

		def _shouldRelint(filename):
			if fileDiscardRegex.match(filename):
				return False
			if filename in failedLints:
				return True
			if filename in relintMemo:
				shouldRelint = relintMemo[filename]
			else:
				shouldRelint = os.path.getmtime(filename) > resultMTime
				relintMemo[filename] = shouldRelint

			if shouldRelint:
				return True

			with open(filename, "r") as f:
				for line in f.readlines():
					line = line.strip()
					match = importRegex.match(line)
					pkg = None
					if match:
						replaced = match.group(1).replace(".", os.path.sep)
						pkg = _getModuleOrPackageInit(os.path.join(os.path.dirname(filename), replaced))

						if pkg is None:
							pkg = _getModuleOrPackageInit(replaced)
					else:
						match = fromImportRegex.match(line)
						if match:
							pkg = match.group(1)
							if pkg == "__future__":
								continue
							if pkg.startswith("csbuild"):
								pkg = pkg.replace(".", os.sep)
							elif pkg.startswith("."):
								dotmatch = dotsRegex.match(pkg)
								startDots = dotmatch.group(1)[1:]
								end = dotmatch.group(2).replace(".", os.sep)
								pkg = os.path.join(os.path.dirname(filename), startDots.replace(".", "../") + end)
							pkg = _getModuleOrPackageInit(os.path.normpath(pkg))

					if pkg is not None:
						if pkg in failedLints:
							return resultMTime + 1

						if pkg in relintMemo:
							shouldRelint = relintMemo[pkg]
						else:
							shouldRelint = _shouldRelint(pkg)
							relintMemo[pkg] = shouldRelint

						if shouldRelint:
							return True
			return False

		for root, _, files in os.walk("."):
			for filename in files:
				if filename.endswith(".py"):

					finalfile = os.path.join(root, filename)
					if finalfile.startswith("."):
						finalfile = finalfile[2:]

					if _shouldRelint(finalfile):
						_sharedLocals.count += 1
						pool.AddTask((_runPylint, finalfile), _checkDone)

		if _sharedLocals.count == 0:
			return

		failedLints = set()
		pool.Start()
		errors = False

		while True:
			cb = callbackQueue.GetBlocking()

			if cb is thread_pool.ThreadPool.exitEvent:
				break
			toReraise = None
			try:
				cb()
			except thread_pool.ThreadedTaskException as e:
				toReraise = e

			if toReraise:
				try:
					toReraise.Reraise()
				except AssertionError:
					pass
				except:
					log.Error(traceback.format_exc())
					errors = True

		log.SetCallbackQueue(None)

		with open("failedLints.txt", "w") as f:
			f.write("\n".join(failedLints))

		if failedLints:
			log.Error("The following modules failed to lint:")
			for module in failedLints:
				log.Error("    {}", module)
			self.fail("{} files failed to lint: {}".format(len(failedLints), failedLints))

		if errors:
			self.fail("Exceptions were thrown during the test")<|MERGE_RESOLUTION|>--- conflicted
+++ resolved
@@ -32,11 +32,8 @@
 import traceback
 import threading
 import re
-<<<<<<< HEAD
 import pylint
-=======
 import unittest
->>>>>>> 4207fb3b
 
 from . import testcase
 from .. import log
